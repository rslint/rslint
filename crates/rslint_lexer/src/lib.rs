//! An extremely fast, lookup table based, ECMAScript lexer which yields SyntaxKind tokens used by the rslint_parse parser.  
//! For the purposes of error recovery, tokens may have an error attached to them, which is reflected in the Iterator Item.  
//! The lexer will also yield `COMMENT` and `WHITESPACE` tokens.
//!
//! The lexer operates on raw bytes to take full advantage of lookup table optimizations, these bytes **must** be valid utf8,
//! therefore making a lexer from a `&[u8]` is unsafe since you must make sure the bytes are valid utf8.
//! Do not use this to learn how to lex JavaScript, this is just needlessly fast and demonic because i can't control myself :)
//!
//! basic ANSI syntax highlighting is also offered through the `highlight` feature.

#[macro_use]
mod token;
mod highlight;
mod labels;
mod state;
mod tests;

#[rustfmt::skip]
mod tables;

pub use token::Token;

#[cfg(feature = "highlight")]
pub use highlight::*;

use rslint_errors::Diagnostic;
use state::LexerState;
use tables::derived_property::*;

pub use rslint_syntax::*;
pub type LexerReturn = (Token, Option<Diagnostic>);

// Simple macro for unwinding a loop
macro_rules! unwind_loop {
    ($($iter:tt)*) => {
        $($iter)*
        $($iter)*
        $($iter)*
        $($iter)*
        $($iter)*

        loop {
            $($iter)*
            $($iter)*
            $($iter)*
            $($iter)*
            $($iter)*
        }
    };
}

// The first utf8 byte of every valid unicode whitespace char, used for short circuiting whitespace checks
const UNICODE_WHITESPACE_STARTS: [u8; 5] = [
    // NBSP
    0xC2, // BOM
    0xEF, // Ogham space mark
    0xE1, // En quad .. Hair space, narrow no break space, mathematical space
    0xE2, // Ideographic space
    0xE3,
];

// Unicode spaces, designated by the `Zs` unicode property
const UNICODE_SPACES: [char; 16] = [
    '\u{00A0}', '\u{1680}', '\u{2000}', '\u{2001}', '\u{2002}', '\u{2003}', '\u{2004}', '\u{2005}',
    '\u{2006}', '\u{2007}', '\u{2008}', '\u{2009}', '\u{200A}', '\u{202F}', '\u{205F}', '\u{3000}',
];

fn is_id_start(c: char) -> bool {
    ID_Start(c)
}

fn is_id_continue(c: char) -> bool {
    ID_Continue(c)
}

/// An extremely fast, lookup table based, lossless ECMAScript lexer
#[derive(Debug, Clone, PartialEq, Eq, Hash)]
pub struct Lexer<'src> {
    bytes: &'src [u8],
    cur: usize,
    state: LexerState,
    pub file_id: usize,
    returned_eof: bool,
}

impl<'src> Lexer<'src> {
    /// Make a new lexer from raw bytes.
    ///
    /// # Safety
    /// You must make sure the bytes are valid utf8, failure to do so is undefined behavior.
    pub unsafe fn from_bytes(bytes: &'src [u8], file_id: usize) -> Self {
        Self {
            bytes,
            cur: 0,
            file_id,
            state: LexerState::new(),
            returned_eof: false,
        }
    }

    /// Make a new lexer from a str, this is safe because strs are valid utf8
    pub fn from_str(string: &'src str, file_id: usize) -> Self {
        Self {
            bytes: string.as_bytes(),
            cur: 0,
            file_id,
            state: LexerState::new(),
            returned_eof: false,
        }
    }

    // Bump the lexer and return the token given in
    fn eat(&mut self, tok: LexerReturn) -> LexerReturn {
        self.next();
        tok
    }

    // Consume all whitespace starting from the current byte
    fn consume_whitespace(&mut self) {
        unwind_loop! {
            if let Some(byte) = self.next().copied() {
                // This is the most likely scenario, unicode spaces are very uncommon
                if DISPATCHER[byte as usize] != Dispatch::WHS {
                    // try to short circuit the branch by checking the first byte of the potential unicode space
                    if byte > 0xC1 && UNICODE_WHITESPACE_STARTS.contains(&byte) {
                        let chr = self.get_unicode_char();
                        if is_linebreak(chr) {
                            self.state.had_linebreak = true;
                        }
                        if !UNICODE_SPACES.contains(&chr) {
                            return;
                        }
                        self.cur += chr.len_utf8() - 1;
                    } else {
                        return;
                    }
                }
                if is_linebreak(byte as char) {
                    self.state.had_linebreak = true;
                }
            } else {
                return;
            }
        }
    }

    // Get the unicode char which starts at the current byte and advance the lexer's cursor
    fn get_unicode_char(&self) -> char {
        // This is unreachable for all intents and purposes, but this is just a precautionary measure
        debug_assert!(self.cur < self.bytes.len());

        // Safety: We know this is safe because we require the input to the lexer to be valid utf8 and we always call this when we are at a char
        let string =
            unsafe { std::str::from_utf8_unchecked(&self.bytes.get_unchecked(self.cur..)) };
        let chr = if let Some(chr) = string.chars().next() {
            chr
        } else {
            // Safety: we always call this when we are at a valid char, so this branch is completely unreachable
            unsafe {
                core::hint::unreachable_unchecked();
            }
        };

        chr
    }

    // Get the next byte and advance the index
    #[inline]
    fn next(&mut self) -> Option<&u8> {
        self.cur += 1;
        self.bytes.get(self.cur)
    }

    // Get the next byte but only advance the index if there is a next byte
    // This is really just a hack for certain methods like escapes
    #[inline]
    fn next_bounded(&mut self) -> Option<&u8> {
        if let Some(b) = self.bytes.get(self.cur + 1) {
            self.cur += 1;
            Some(b)
        } else {
            if self.cur != self.bytes.len() {
                self.cur += 1;
            }
            None
        }
    }

    fn advance(&mut self, amount: usize) {
        self.cur += amount;
    }

    fn lookup(byte: u8) -> Dispatch {
        // Safety: our lookup table maps all values of u8, so its impossible for a u8 to be out of bounds
        unsafe { *DISPATCHER.get_unchecked(byte as usize) }
    }

    // Read a `\u{000...}` escape sequence, this expects the cur char to be the `{`
<<<<<<< HEAD
    fn read_codepoint_escape(&mut self) -> Result<Option<char>, Diagnostic> {
=======
    fn read_codepoint_escape(&mut self) -> Result<char, Diagnostic<usize>> {
>>>>>>> 1fade2f7
        let start = self.cur + 1;
        self.read_hexnumber();

        if self.bytes.get(self.cur) != Some(&b'}') {
            // We should not yield diagnostics on a unicode char boundary. That wont make codespan panic
            // but it may cause a panic for other crates which just consume the diagnostics
            let invalid = self.get_unicode_char();
            let err = Diagnostic::error(self.file_id, "", "expected hex digits for a unicode code point escape, but encountered an invalid character")
                .primary(self.cur .. invalid.len_utf8(), "");

            return Err(err);
        }

        // Safety: We know for a fact this is in bounds because we must be on the possible char after the } at this point
        // which means its impossible for the range of the digits to be out of bounds.
        // We also know we cant possibly be indexing a unicode char boundary because a unicode char (which cant be a hexdigit)
        // would have triggered the if statement above. We also know this must be valid utf8, both because of read_hexnumber's behavior
        // and because input to the lexer must be valid utf8
        let digits_str = unsafe {
            debug_assert!(self.bytes.get(start..self.cur).is_some());
            debug_assert!(std::str::from_utf8(self.bytes.get_unchecked(start..self.cur)).is_ok());

            std::str::from_utf8_unchecked(self.bytes.get_unchecked(start..self.cur))
        };

        match u32::from_str_radix(digits_str, 16) {
            Ok(digits) if digits <= 0x10FFFF => {
                let res = std::char::from_u32(digits);
                if let Some(chr) = res {
                    Ok(chr)
                } else {
                    let err = Diagnostic::error()
                        .with_message("invalid codepoint for unicode escape")
                        .with_labels(vec![Label::primary(self.file_id, start..self.cur)]);

                    Err(err)
                }
            }

            _ => {
                let err = Diagnostic::error(
                    self.file_id,
                    "",
                    "out of bounds codepoint for unicode codepoint escape sequence",
                )
                .primary(start..self.cur, "")
                .footer_note("Codepoints range from 0 to 0x10FFFF (1114111)");

                Err(err)
            }
        }
    }

    // Read a `\u0000` escape sequence, this expects the current char to be the `u`, it also does not skip over the escape sequence
    // The pos after this method is the last hex digit
    fn read_unicode_escape(&mut self, advance: bool) -> Result<char, Diagnostic> {
        debug_assert_eq!(self.bytes[self.cur], b'u');

        let diagnostic = Diagnostic::error(
            self.file_id,
            "",
            "invalid digits after unicode escape sequence",
        )
        .primary(
            self.cur - 1..self.cur + 1,
            "expected 4 hex digits following this",
        );

        for idx in 0..4 {
            match self.next_bounded() {
                None => {
                    if !advance {
                        self.cur -= idx + 1;
                    }
                    return Err(diagnostic);
                }
                Some(b) if !(*b as u8).is_ascii_hexdigit() => {
                    if !advance {
                        self.cur -= idx + 1;
                    }
                    return Err(diagnostic);
                }
                _ => {}
            }
        }

        unsafe {
            // Safety: input to the lexer is guaranteed to be valid utf8 and so is the range since we return if there is a wrong amount of digits beforehand
            let digits_str = std::str::from_utf8_unchecked(
                self.bytes.get_unchecked((self.cur - 3)..(self.cur + 1)),
            );
            if let Ok(digits) = u32::from_str_radix(digits_str, 16) {
                if !advance {
                    self.cur -= 4;
                }
                // Safety: we make sure the 4 chars are hex digits beforehand, and 4 hex digits cannot make an invalid char
                Ok(std::char::from_u32_unchecked(digits))
            } else {
                // Safety: we know this is unreachable because 4 hexdigits cannot make an out of bounds char,
                // and we make sure that the chars are actually hex digits
                core::hint::unreachable_unchecked();
            }
        }
    }

    // Validate a `\x00 escape sequence, this expects the current char to be the `x`, it also does not skip over the escape sequence
    // The pos after this method is the last hex digit
    fn validate_hex_escape(&mut self) -> Option<Diagnostic> {
        debug_assert_eq!(self.bytes[self.cur], b'x');

        let diagnostic =
            Diagnostic::error(self.file_id, "", "invalid digits after hex escape sequence")
                .primary(
                    (self.cur - 1)..(self.cur + 1),
                    "Expected 2 hex digits following this",
                );

        for _ in 0..2 {
            match self.next_bounded() {
                None => return Some(diagnostic),
                Some(b) if !(*b as u8).is_ascii_hexdigit() => return Some(diagnostic),
                _ => {}
            }
        }
        None
    }

    // Validate a `\..` escape sequence and advance the lexer based on it
    fn validate_escape_sequence(&mut self) -> Option<Diagnostic> {
        let cur = self.cur;
        if let Some(escape) = self.bytes.get(self.cur + 1) {
            match escape {
                b'u' if self.bytes.get(self.cur + 2) == Some(&b'{') => {
                    self.advance(2);
                    self.read_codepoint_escape().err()
                }
                b'u' => {
                    self.next();
                    self.read_unicode_escape(true).err()
                }
                b'x' => {
                    self.next();
                    self.validate_hex_escape()
                }
                _ => {
                    // We use get_unicode_char to account for escaped source characters which are unicode
                    let chr = self.get_unicode_char();
                    self.cur += chr.len_utf8();
                    None
                }
            }
        } else {
            Some(Diagnostic::error(self.file_id, "", "").primary(
                cur..cur + 1,
                "expected an escape sequence following a backslash, but found none",
            ))
        }
    }

    // Consume an identifier by recursively consuming IDENTIFIER_PART kind chars
    // FIXME: This should check if the ident has a unicode escape and check if it resolves to a keyword
    // because that is an error according to ECMA 12.1.1
    #[inline]
    fn consume_ident(&mut self) {
        unwind_loop! {
            if self.next_bounded().is_some() {
                if !self.cur_is_ident_part() {
                    return;
                }
            } else {
                return;
            }
        }
    }

    // Consume a string literal and advance the lexer, and returning a list of errors that occurred when reading the string
    // This could include unterminated string and invalid escape sequences
    fn read_str_literal(&mut self) -> Option<Diagnostic> {
        // Safety: this is only ever called from lex_token, which is guaranteed to be called on a char position
        let quote = unsafe { *self.bytes.get_unchecked(self.cur) };
        let start = self.cur;
        let mut diagnostic = None;

        while let Some(byte) = self.next_bounded() {
            match *byte {
                b'\\' => {
                    diagnostic = self.validate_escape_sequence();
                }
                b if b == quote => {
                    self.next();
                    return diagnostic;
                }
                _ => {}
            }
        }

        let unterminated = Diagnostic::error(self.file_id, "", "unterminated string literal")
            .primary(self.cur..self.cur, "input ends here")
            .secondary(start..start + 1, "string literal starts here");

        Some(unterminated)
    }

    #[inline]
    fn cur_is_ident_part(&mut self) -> bool {
        debug_assert!(self.cur < self.bytes.len());

        // Safety: we always call this method on a char
        let b = unsafe { self.bytes.get_unchecked(self.cur) };

        match Self::lookup(*b) {
            IDT | DIG | ZER | L_A | L_B | L_C | L_D | L_E | L_F | L_I | L_N | L_R | L_S | L_T
            | L_V | L_W | L_Y => true,
            // FIXME: This should use ID_Continue, not XID_Continue
            UNI => {
                let res = is_id_continue(self.get_unicode_char());
                if res {
                    self.cur += self.get_unicode_char().len_utf8() - 1;
                }
                res
            }
            BSL if self.bytes.get(self.cur + 1) == Some(&b'u') => {
                let start = self.cur;
                self.next();
                let res = if self.bytes.get(self.cur + 1).copied() == Some(b'{') {
                    self.next();
                    self.read_codepoint_escape()
                } else {
                    self.read_unicode_escape(true)
                };

                if let Ok(c) = res {
                    if is_id_continue(c) {
                        self.cur += c.len_utf8() - 1;
                        true
                    } else {
                        self.cur -= 1;
                        false
                    }
                } else {
                    self.cur = start;
                    false
                }
            }
            _ => false,
        }
    }

    // check if the current char is an identifier start, this implicitly advances if the char being matched
    // is a `\uxxxx` sequence which is an identifier start, or if the char is a unicode char which is an identifier start
    #[inline]
    fn cur_is_ident_start(&mut self) -> bool {
        debug_assert!(self.cur < self.bytes.len());

        // Safety: we always call this method on a char
        let b = unsafe { self.bytes.get_unchecked(self.cur) };

        match Self::lookup(*b) {
            BSL if self.bytes.get(self.cur + 1) == Some(&b'u') => {
                self.next();
                if let Ok(chr) = self.read_unicode_escape(false) {
                    if is_id_start(chr) {
                        self.advance(5);
                        return true;
                    }
                }
                self.cur -= 1;
                false
            }
            UNI => {
                let chr = self.get_unicode_char();
                if is_id_start(chr) {
                    self.cur += chr.len_utf8() - 1;
                    true
                } else {
                    false
                }
            }
            IDT | L_A | L_B | L_C | L_D | L_E | L_F | L_I | L_N | L_R | L_S | L_T | L_V | L_W
            | L_Y => true,
            _ => false,
        }
    }

    #[inline]
    fn resolve_label(&mut self, label: Dispatch) -> LexerReturn {
        let start = self.cur;
        let kind = match label {
            L_A => self.resolve_label_a(),
            L_B => self.resolve_label_b(),
            L_C => self.resolve_label_c(),
            L_D => self.resolve_label_d(),
            L_E => self.resolve_label_e(),
            L_F => self.resolve_label_f(),
            L_I => self.resolve_label_i(),
            L_N => self.resolve_label_n(),
            L_R => self.resolve_label_r(),
            L_S => self.resolve_label_s(),
            L_T => self.resolve_label_t(),
            L_V => self.resolve_label_v(),
            L_W => self.resolve_label_w(),
            L_Y => self.resolve_label_y(),
            // Safety: this method is never called outside of the lex_token match, and it is only called on L_* dispatches
            _ => unsafe { core::hint::unreachable_unchecked() },
        };

        if let Some(syntax_kind) = kind {
            if self.next_bounded().is_some() {
                if self.cur_is_ident_part() {
                    self.consume_ident();
                    (Token::new(T![ident], self.cur - start), None)
                } else {
                    (Token::new(syntax_kind, self.cur - start), None)
                }
            } else {
                (Token::new(syntax_kind, self.cur - start), None)
            }
        } else {
            self.consume_ident();
            (Token::new(T![ident], self.cur - start), None)
        }
    }

    #[inline]
    fn special_number_start<F: Fn(char) -> bool>(&mut self, func: F) -> bool {
        if self
            .bytes
            .get(self.cur + 2)
            .map(|b| func(*b as char))
            .unwrap_or(false)
        {
            self.cur += 1;
            true
        } else {
            false
        }
    }

    #[inline]
    fn maybe_bigint(&mut self) {
        if let Some(b'n') = self.bytes.get(self.cur) {
            self.next();
        }
    }

    #[inline]
    fn read_zero(&mut self) {
        // TODO: Octal literals
        match self.bytes.get(self.cur + 1) {
            Some(b'x') | Some(b'X') => {
                if self.special_number_start(|c| c.is_ascii_hexdigit()) {
                    self.read_hexnumber();
                    self.maybe_bigint();
                } else {
                    self.next();
                }
            }
            Some(b'b') | Some(b'B') => {
                if self.special_number_start(|c| c == '0' || c == '1') {
                    self.read_bindigits();
                    self.maybe_bigint();
                } else {
                    self.next();
                }
            }
            Some(b'o') | Some(b'O') => {
                if self.special_number_start(|c| ('0'..='7').contains(&c)) {
                    self.read_octaldigits();
                    self.maybe_bigint();
                } else {
                    self.next();
                }
            }
            Some(b'n') => {
                self.cur += 2;
            }
            Some(b'.') => {
                self.cur += 1;
                self.read_float();
            }
            Some(b'e') | Some(b'E') => {
                // At least one digit is required
                match self.bytes.get(self.cur + 2) {
                    Some(b'-') | Some(b'+') => {
                        if let Some(b'0'..=b'9') = self.bytes.get(self.cur + 3) {
                            self.next();
                            self.read_exponent();
                        }
                    }
                    Some(b'0'..=b'9') => self.read_exponent(),
                    _ => {
                        self.next();
                    }
                }
            }
            // FIXME: many engines actually allow things like `09`, but by the spec, this is not allowed
            // maybe we should not allow it if we want to go fully by the spec
            _ => self.read_number(),
        }
    }

    #[inline]
    fn read_hexnumber(&mut self) {
        unwind_loop! {
            if let Some(b) = self.next_bounded() {
                if !(*b as char).is_ascii_hexdigit() {
                    return;
                }
            } else {
                return;
            }
        }
    }

    // Read a number which does not start with 0, since that can be more things and is handled
    // by another function
    #[inline]
    fn read_number(&mut self) {
        unwind_loop! {
            match self.next_bounded() {
                Some(b'0'..=b'9') => {},
                Some(b'.') => {
                    return self.read_float();
                },
                // TODO: merge this, and read_float's implementation into one so we dont duplicate exponent code
                Some(b'e') | Some(b'E') => {
                    // At least one digit is required
                    match self.bytes.get(self.cur + 1) {
                        Some(b'-') | Some(b'+') => {
                            if let Some(b'0'..=b'9') = self.bytes.get(self.cur + 2) {
                                self.next();
                                return self.read_exponent();
                            } else {
                                return;
                            }
                        },
                        Some(b'0'..=b'9') => return self.read_exponent(),
                        _ => return,
                    }
                },
                Some(b'n') => {
                    self.next();
                    return;
                }
                _ => return,
            }
        }
    }

    #[inline]
    fn read_float(&mut self) {
        unwind_loop! {
            match self.next_bounded() {
                // LLVM has a hard time optimizing inclusive patterns, perhaps we should check if it makes llvm sad,
                // and optimize this into a lookup table
                Some(b'0'..=b'9') => {},
                Some(b'e') | Some(b'E') => {
                    // At least one digit is required
                    match self.bytes.get(self.cur + 1) {
                        Some(b'-') | Some(b'+') => {
                            if let Some(b'0'..=b'9') = self.bytes.get(self.cur + 2) {
                                self.next();
                                return self.read_exponent();
                            } else {
                                return;
                            }
                        },
                        Some(b'0'..=b'9') => return self.read_exponent(),
                        _ => return,
                    }
                },
                _ => return,
            }
        }
    }

    #[inline]
    fn read_exponent(&mut self) {
        if let Some(b'-') | Some(b'+') = self.bytes.get(self.cur + 1) {
            self.next();
        }

        unwind_loop! {
            if let Some(b'0'..=b'9') = self.next() {

            } else {
                return;
            }
        }
    }

    #[inline]
    fn read_bindigits(&mut self) {
        unwind_loop! {
            if let Some(b'0') | Some(b'1') = self.next() {

            } else {
                return
            }
        }
    }

    #[inline]
    fn read_octaldigits(&mut self) {
        unwind_loop! {
            if let Some(b'0'..=b'7') = self.next() {

            } else {
                return
            }
        }
    }

    #[inline]
    fn verify_number_end(&mut self, start: usize) -> LexerReturn {
        let err_start = self.cur;
        if self.cur < self.bytes.len() && self.cur_is_ident_start() {
            self.consume_ident();
            let err = Diagnostic::error(
                self.file_id,
                "",
                "numbers cannot be followed by identifiers directly after",
            )
            .primary(err_start..self.cur, "an identifier cannot appear here");

            (
                Token::new(SyntaxKind::ERROR_TOKEN, self.cur - start),
                Some(err),
            )
        } else {
            tok!(NUMBER, self.cur - start)
        }
    }

    #[inline]
    fn read_shebang(&mut self) -> LexerReturn {
        let start = self.cur;
        self.next();
        if start != 0 {
            let err = Diagnostic::error()
                .with_message("`#` must be at the beginning of the file")
                .with_labels(vec![Label::primary(self.file_id, start..(start + 1))
                    .with_message("but it's found here")]);
            return (Token::new(SyntaxKind::ERROR_TOKEN, 1), Some(err));
        }

        if let Some(b'!') = self.bytes.get(1) {
            while self.next().is_some() {
                let chr = self.get_unicode_char();

                if is_linebreak(chr) {
                    return tok!(SHEBANG, self.cur);
                }
                self.cur += chr.len_utf8() - 1;
            }
            tok!(SHEBANG, self.cur)
        } else {
            let err = Diagnostic::error()
                .with_message("expected `!` following a `#`, but found none")
                .with_labels(vec![Label::primary(self.file_id, 0..1).with_message("")]);

            (Token::new(SyntaxKind::ERROR_TOKEN, 1), Some(err))
        }
    }

    #[inline]
    fn read_slash(&mut self) -> LexerReturn {
        let start = self.cur;
        match self.bytes.get(self.cur + 1) {
            Some(b'*') => {
                self.next();
                while let Some(b) = self.next().copied() {
                    match b {
                        b'*' if self.bytes.get(self.cur + 1) == Some(&b'/') => {
                            self.advance(2);
                            return tok!(COMMENT, self.cur - start);
                        }
                        _ => {}
                    }
                }

                let err = Diagnostic::error(self.file_id, "", "unterminated block comment")
                    .primary(self.cur..self.cur + 1, "... but the file ends here")
                    .secondary(start..start + 2, "A block comment starts here");

                (Token::new(SyntaxKind::COMMENT, self.cur - start), Some(err))
            }
            Some(b'/') => {
                self.next();
                while self.next().is_some() {
                    let chr = self.get_unicode_char();

                    if is_linebreak(chr) {
                        return tok!(COMMENT, self.cur - start);
                    }
                    self.cur += chr.len_utf8() - 1;
                }
                tok!(COMMENT, self.cur - start)
            }
            Some(b'=') => {
                self.advance(2);
                tok!(SLASHEQ, self.cur - start)
            }
            _ if self.state.expr_allowed => self.read_regex(),
            _ => self.eat(tok![/]),
        }
    }

    #[inline]
    fn flag_err(&self, flag: char) -> Diagnostic {
        Diagnostic::error(self.file_id, "", format!("duplicate flag `{}`", flag))
            .primary(self.cur..self.cur + 1, "this flag was already used")
    }

    // TODO: Due to our return of (Token, Option<Error>) we cant issue more than one regex error
    // This is not a huge issue but it would be helpful to users
    #[inline]
    #[allow(clippy::many_single_char_names)]
    fn read_regex(&mut self) -> LexerReturn {
        let start = self.cur;
        let mut in_class = false;
        let mut diagnostic = None;

        unwind_loop! {
            match self.next() {
                Some(b'[') => in_class = true,
                Some(b']') => in_class = false,
                Some(b'/') => {
                    if !in_class {
                        let (mut g, mut i, mut m, mut s, mut u, mut y) = (false, false, false, false, false, false);

                        unwind_loop! {
                            let next = self.next_bounded().copied();
                            match next {
                               Some(b'g') => {
                                   if g && diagnostic.is_none() {
                                        diagnostic = Some(self.flag_err('g'))
                                   }
                                   g = true;
                               },
                               Some(b'i') => {
                                    if i && diagnostic.is_none() {
                                        diagnostic = Some(self.flag_err('i'))
                                    }
                                    i = true;
                               },
                               Some(b'm') => {
                                    if m && diagnostic.is_none() {
                                        diagnostic = Some(self.flag_err('m'))
                                    }
                                    m = true;
                               },
                               Some(b's') => {
                                    if s && diagnostic.is_none() {
                                        diagnostic = Some(self.flag_err('s'))
                                    }
                                    s = true;
                                },
                                Some(b'u') => {
                                    if u && diagnostic.is_none() {
                                        diagnostic = Some(self.flag_err('u'))
                                    }
                                    u = true;
                               },
                               Some(b'y') => {
                                    if y && diagnostic.is_none() {
                                        diagnostic = Some(self.flag_err('y'))
                                    }
                                    y = true;
                                },
                                Some(_) if self.cur_is_ident_part() => {
                                    let chr_start = self.cur;
                                    self.cur += self.get_unicode_char().len_utf8() - 1;
                                    if diagnostic.is_none() {
                                        diagnostic = Some(Diagnostic::error(self.file_id, "", "invalid regex flag")
                                            .primary(chr_start .. self.cur + 1, "this is not a valid regex flag"));
                                    }
                                },
                                _ => {
                                    return (Token::new(SyntaxKind::REGEX, self.cur - start), diagnostic)
                                }
                            }
                        }
                    }
                },
                Some(b'\\') => {
                    if self.next_bounded().is_none() {
                        let err = Diagnostic::error(self.file_id, "", "expected a character after a regex escape, but found none")
                            .primary(self.cur..self.cur + 1, "expected a character following this");

                        return (Token::new(SyntaxKind::REGEX, self.cur - start), Some(err));
                    }
                },
                None => {
                    let err = Diagnostic::error(self.file_id, "", "unterminated regex literal")
                        .primary(self.cur..self.cur, "...but the file ends here")
                        .secondary(start..start + 1, "a regex literal starts there...");

                    return (Token::new(SyntaxKind::REGEX, self.cur - start), Some(err));
                },
                _ => {},
            }
        }
    }

    #[inline]
    fn bin_or_assign(&mut self, bin: SyntaxKind, assign: SyntaxKind) -> LexerReturn {
        if let Some(b'=') = self.next() {
            self.next();
            (Token::new(assign, 2), None)
        } else {
            (Token::new(bin, 1), None)
        }
    }

    #[inline]
    fn resolve_bang(&mut self) -> LexerReturn {
        match self.next() {
            Some(b'=') => {
                if let Some(b'=') = self.next() {
                    self.next();
                    tok!(NEQ2, 3)
                } else {
                    tok!(NEQ, 2)
                }
            }
            _ => tok!(!),
        }
    }

    #[inline]
    fn resolve_amp(&mut self) -> LexerReturn {
        match self.next() {
            Some(b'&') => {
                if let Some(b'=') = self.next() {
                    self.next();
                    tok!(AMP2EQ, 3)
                } else {
                    tok!(AMP2, 2)
                }
            }
            Some(b'=') => {
                self.next();
                tok!(AMPEQ, 2)
            }
            _ => tok!(&),
        }
    }

    #[inline]
    fn resolve_plus(&mut self) -> LexerReturn {
        match self.next() {
            Some(b'+') => {
                self.next();
                tok!(PLUS2, 2)
            }
            Some(b'=') => {
                self.next();
                tok!(PLUSEQ, 2)
            }
            _ => tok!(+),
        }
    }

    #[inline]
    fn resolve_minus(&mut self) -> LexerReturn {
        match self.next() {
            Some(b'-') => {
                self.next();
                tok!(MINUS2, 2)
            }
            Some(b'=') => {
                self.next();
                tok!(MINUSEQ, 2)
            }
            _ => tok!(-),
        }
    }

    #[inline]
    fn resolve_less_than(&mut self) -> LexerReturn {
        match self.next() {
            Some(b'<') => {
                if let Some(b'=') = self.next() {
                    self.next();
                    tok!(SHLEQ, 3)
                } else {
                    tok!(SHL, 2)
                }
            }
            Some(b'=') => {
                self.next();
                tok!(LTEQ, 2)
            }
            _ => tok!(<),
        }
    }

    #[inline]
    fn resolve_greater_than(&mut self) -> LexerReturn {
        match self.next() {
            Some(b'>') => {
                let next = self.next().copied();
                if let Some(b'>') = next {
                    if let Some(b'=') = self.next() {
                        self.next();
                        tok!(USHREQ, 4)
                    } else {
                        tok!(USHR, 3)
                    }
                } else if next == Some(b'=') {
                    self.next();
                    tok!(SHREQ, 2)
                } else {
                    tok!(SHR, 2)
                }
            }
            Some(b'=') => {
                self.next();
                tok!(GTEQ, 2)
            }
            _ => tok!(>),
        }
    }

    #[inline]
    fn resolve_eq(&mut self) -> LexerReturn {
        match self.next() {
            Some(b'=') => {
                if let Some(b'=') = self.next() {
                    self.next();
                    tok!(EQ3, 3)
                } else {
                    tok!(EQ2, 2)
                }
            }
            Some(b'>') => {
                self.next();
                tok!(FAT_ARROW, 2)
            }
            _ => tok!(=),
        }
    }

    #[inline]
    fn resolve_pipe(&mut self) -> LexerReturn {
        match self.next() {
            Some(b'|') => {
                if let Some(b'=') = self.next() {
                    self.next();
                    tok!(PIPE2EQ, 3)
                } else {
                    tok!(PIPE2, 2)
                }
            }
            Some(b'=') => {
                self.next();
                tok!(PIPEEQ, 2)
            }
            _ => tok!(|),
        }
    }

    // Dont ask it to resolve the question of life's meaning because you'll be dissapointed
    #[inline]
    fn resolve_question(&mut self) -> LexerReturn {
        match self.next() {
            Some(b'?') => {
                if let Some(b'=') = self.next() {
                    self.next();
                    tok!(QUESTION2EQ, 3)
                } else {
                    tok!(QUESTION2, 2)
                }
            }
            Some(b'.') => {
                // 11.7 Optional chaining punctuator
                if let Some(b'0'..=b'9') = self.bytes.get(self.cur + 1) {
                    tok!(?)
                } else {
                    self.next();
                    tok!(QUESTIONDOT, 2)
                }
            }
            _ => tok!(?),
        }
    }

    #[inline]
    fn resolve_star(&mut self) -> LexerReturn {
        match self.next() {
            Some(b'*') => {
                if let Some(b'=') = self.next() {
                    self.next();
                    tok!(STAR2EQ, 3)
                } else {
                    tok!(STAR2, 2)
                }
            }
            Some(b'=') => {
                self.next();
                tok!(STAREQ, 2)
            }
            _ => tok!(*),
        }
    }

    /// Lex the next token
    fn lex_token(&mut self) -> LexerReturn {
        // Safety: we always call lex_token when we are at a valid char
        let byte = unsafe { *self.bytes.get_unchecked(self.cur) };
        let start = self.cur;

        // A lookup table of `byte -> fn(l: &mut Lexer) -> Token` is exponentially slower than this approach
        // The speed difference comes from the difference in table size, a 2kb table is easily fit into cpu cache
        // While a 16kb table will be ejected from cache very often leading to slowdowns, this also allows LLVM
        // to do more aggressive optimizations on the match regarding how to map it to instructions
        let dispatched = Self::lookup(byte);

        match dispatched {
            WHS => {
                self.consume_whitespace();
                tok!(WHITESPACE, self.cur - start)
            }
            EXL => self.resolve_bang(),
            HAS => self.read_shebang(),
            PRC => self.bin_or_assign(T![%], T![%=]),
            AMP => self.resolve_amp(),
            PNO => self.eat(tok!(L_PAREN, 1)),
            PNC => self.eat(tok!(R_PAREN, 1)),
            MUL => self.resolve_star(),
            PLS => self.resolve_plus(),
            COM => self.eat(tok![,]),
            MIN => self.resolve_minus(),
            SLH => self.read_slash(),
            // This simply changes state on the start
            TPL => self.eat(tok!(BACKTICK, 1)),
            ZER => {
                self.read_zero();
                self.verify_number_end(start)
            }
            PRD => {
                if let Some(b"..") = self.bytes.get(self.cur + 1..self.cur + 3) {
                    self.cur += 3;
                    return tok!(DOT2, 3);
                }
                if let Some(b'0'..=b'9') = self.bytes.get(self.cur + 1) {
                    self.read_float();
                    self.verify_number_end(start)
                } else {
                    self.eat(tok![.])
                }
            }
            BSL => {
                if self.bytes.get(self.cur + 1) == Some(&b'u') {
                    self.next();
                    let res = if self.bytes.get(self.cur + 1).copied() == Some(b'{') {
                        self.next();
                        self.read_codepoint_escape()
                    } else {
                        self.read_unicode_escape(true)
                    };

                    match res {
                        Ok(chr) => {
                            if is_id_start(chr) {
                                self.consume_ident();

                                tok!(IDENT, self.cur - start)
                            } else {
                                let err = Diagnostic::error(self.file_id, "", "unexpected unicode escape")
                                    .primary(start..self.cur, "this escape is unexpected, as it does not designate the start of an identifier");

                                self.next();
                                (
                                    Token::new(SyntaxKind::ERROR_TOKEN, self.cur - start),
                                    Some(err),
                                )
                            }
                        }
                        Err(err) => (
                            Token::new(SyntaxKind::ERROR_TOKEN, self.cur - start),
                            Some(err),
                        ),
                    }
                } else {
                    let err = Diagnostic::error(
                        self.file_id,
                        "",
                        format!("unexpected token `{}`", byte as char),
                    )
                    .primary(start..self.cur + 1, "");
                    self.next();

                    (Token::new(SyntaxKind::ERROR_TOKEN, 1), Some(err))
                }
            }
            QOT => {
                if let Some(err) = self.read_str_literal() {
                    (
                        Token::new(SyntaxKind::ERROR_TOKEN, self.cur - start),
                        Some(err),
                    )
                } else {
                    tok!(STRING, self.cur - start)
                }
            }
            IDT => {
                self.consume_ident();
                tok!(IDENT, self.cur - start)
            }
            DIG => {
                self.read_number();
                self.verify_number_end(start)
            }
            COL => self.eat(tok![:]),
            SEM => self.eat(tok![;]),
            LSS => self.resolve_less_than(),
            EQL => self.resolve_eq(),
            MOR => self.resolve_greater_than(),
            QST => self.resolve_question(),
            BTO => self.eat(tok!(L_BRACK, 1)),
            BTC => self.eat(tok![R_BRACK, 1]),
            CRT => self.bin_or_assign(T![^], T![^=]),
            BEO => self.eat(tok![L_CURLY, 1]),
            BEC => self.eat(tok![R_CURLY, 1]),
            PIP => self.resolve_pipe(),
            TLD => self.eat(tok![~]),
            L_A | L_B | L_C | L_D | L_E | L_F | L_I | L_N | L_R | L_S | L_T | L_V | L_W | L_Y => {
                self.resolve_label(dispatched)
            }
            UNI => {
                if UNICODE_WHITESPACE_STARTS.contains(&byte) {
                    let chr = self.get_unicode_char();
                    if is_linebreak(chr) {
                        self.state.had_linebreak = true;
                    }
                    self.cur += self.get_unicode_char().len_utf8() - 1;
                    self.consume_whitespace();
                    tok!(WHITESPACE, self.cur - start)
                } else {
                    let chr = self.get_unicode_char();
                    self.cur += chr.len_utf8() - 1;
                    if is_id_start(chr) {
                        self.consume_ident();
                        tok!(IDENT, self.cur - start)
                    } else {
                        let err = Diagnostic::error(
                            self.file_id,
                            "",
                            format!("Unexpected token `{}`", chr as char),
                        )
                        .primary(start..self.cur + 1, "");
                        self.next();

                        (
                            Token::new(SyntaxKind::ERROR_TOKEN, self.cur - start),
                            Some(err),
                        )
                    }
                }
            }
            _ => {
                let err = Diagnostic::error(
                    self.file_id,
                    "",
                    format!("unexpected token `{}`", byte as char),
                )
                .primary(start..self.cur + 1, "");
                self.next();

                (Token::new(SyntaxKind::ERROR_TOKEN, 1), Some(err))
            }
        }
    }

    fn lex_template(&mut self) -> LexerReturn {
        let start = self.cur;
        let mut diagnostic = None;

        while let Some(b) = self.bytes.get(self.cur) {
            match *b as char {
                '`' if self.cur == start => {
                    self.next();
                    return tok!(BACKTICK, 1);
                }
                '`' => {
                    return (
                        Token::new(SyntaxKind::TEMPLATE_CHUNK, self.cur - start),
                        diagnostic,
                    );
                }
                '\\' => {
                    if let Some(err) = self.validate_escape_sequence() {
                        diagnostic = Some(err);
                    }
                    self.next_bounded();
                }
                '$' if self.bytes.get(self.cur + 1) == Some(&b'{') && self.cur == start => {
                    self.advance(2);
                    return (Token::new(SyntaxKind::DOLLARCURLY, 2), diagnostic);
                }
                '$' if self.bytes.get(self.cur + 1) == Some(&b'{') => {
                    return (
                        Token::new(SyntaxKind::TEMPLATE_CHUNK, self.cur - start),
                        diagnostic,
                    )
                }
                _ => {
                    let _ = self.next();
                }
            }
        }

        let err = Diagnostic::error(self.file_id, "", "unterminated template literal")
            .primary(self.cur..self.cur + 1, "");

        (
            Token::new(SyntaxKind::TEMPLATE_CHUNK, self.cur - start),
            Some(err),
        )
    }
}

/// Check if a char is a JS linebreak
pub fn is_linebreak(chr: char) -> bool {
    ['\n', '\r', '\u{2028}', '\u{2029}'].contains(&chr)
}

impl Iterator for Lexer<'_> {
    type Item = LexerReturn;

    fn next(&mut self) -> Option<Self::Item> {
        if self.cur >= self.bytes.len() {
            if !self.returned_eof {
                self.returned_eof = true;
                return Some(tok!(EOF, 0));
            }
            return None;
        }

        let token = if self.state.is_in_template() {
            self.lex_template()
        } else {
            self.lex_token()
        };

        if ![
            SyntaxKind::COMMENT,
            SyntaxKind::WHITESPACE,
            SyntaxKind::TEMPLATE_CHUNK,
        ]
        .contains(&token.0.kind)
        {
            self.state.update(token.0.kind);
        }
        Some(token)
    }
}

// Every handler a byte coming in could be mapped to
#[allow(non_camel_case_types)]
#[derive(Debug, Copy, Clone, PartialEq, Eq, Hash)]
#[repr(u8)]
enum Dispatch {
    ERR,
    WHS,
    EXL,
    QOT,
    IDT,
    HAS,
    PRC,
    AMP,
    PNO,
    PNC,
    MUL,
    PLS,
    COM,
    MIN,
    PRD,
    SLH,
    ZER,
    DIG,
    COL,
    SEM,
    LSS,
    EQL,
    MOR,
    QST,
    BTO,
    BSL,
    BTC,
    CRT,
    TPL,
    L_A,
    L_B,
    L_C,
    L_D,
    L_E,
    L_F,
    L_I,
    L_N,
    L_R,
    L_S,
    L_T,
    L_V,
    L_W,
    L_Y,
    BEO,
    PIP,
    BEC,
    TLD,
    UNI,
}
use Dispatch::*;

// A lookup table mapping any incoming byte to a handler function
// This is taken from the ratel project lexer and modified
// FIXME: Should we ignore the first ascii control chars which are nearly never seen instead of returning Err?
static DISPATCHER: [Dispatch; 256] = [
    //   0    1    2    3    4    5    6    7    8    9    A    B    C    D    E    F   //
    ERR, ERR, ERR, ERR, ERR, ERR, ERR, ERR, ERR, WHS, WHS, WHS, WHS, WHS, ERR, ERR, // 0
    ERR, ERR, ERR, ERR, ERR, ERR, ERR, ERR, ERR, ERR, ERR, ERR, ERR, ERR, ERR, ERR, // 1
    WHS, EXL, QOT, HAS, IDT, PRC, AMP, QOT, PNO, PNC, MUL, PLS, COM, MIN, PRD, SLH, // 2
    ZER, DIG, DIG, DIG, DIG, DIG, DIG, DIG, DIG, DIG, COL, SEM, LSS, EQL, MOR, QST, // 3
    ERR, IDT, IDT, IDT, IDT, IDT, IDT, IDT, IDT, IDT, IDT, IDT, IDT, IDT, IDT, IDT, // 4
    IDT, IDT, IDT, IDT, IDT, IDT, IDT, IDT, IDT, IDT, IDT, BTO, BSL, BTC, CRT, IDT, // 5
    TPL, L_A, L_B, L_C, L_D, L_E, L_F, IDT, IDT, L_I, IDT, IDT, IDT, IDT, L_N, IDT, // 6
    IDT, IDT, L_R, L_S, L_T, IDT, L_V, L_W, IDT, L_Y, IDT, BEO, PIP, BEC, TLD, ERR, // 7
    UNI, UNI, UNI, UNI, UNI, UNI, UNI, UNI, UNI, UNI, UNI, UNI, UNI, UNI, UNI, UNI, // 8
    UNI, UNI, UNI, UNI, UNI, UNI, UNI, UNI, UNI, UNI, UNI, UNI, UNI, UNI, UNI, UNI, // 9
    UNI, UNI, UNI, UNI, UNI, UNI, UNI, UNI, UNI, UNI, UNI, UNI, UNI, UNI, UNI, UNI, // A
    UNI, UNI, UNI, UNI, UNI, UNI, UNI, UNI, UNI, UNI, UNI, UNI, UNI, UNI, UNI, UNI, // B
    UNI, UNI, UNI, UNI, UNI, UNI, UNI, UNI, UNI, UNI, UNI, UNI, UNI, UNI, UNI, UNI, // C
    UNI, UNI, UNI, UNI, UNI, UNI, UNI, UNI, UNI, UNI, UNI, UNI, UNI, UNI, UNI, UNI, // D
    UNI, UNI, UNI, UNI, UNI, UNI, UNI, UNI, UNI, UNI, UNI, UNI, UNI, UNI, UNI, UNI, // E
    UNI, UNI, UNI, UNI, UNI, UNI, UNI, UNI, UNI, UNI, UNI, UNI, UNI, UNI, UNI, UNI, // F
];<|MERGE_RESOLUTION|>--- conflicted
+++ resolved
@@ -196,11 +196,7 @@
     }
 
     // Read a `\u{000...}` escape sequence, this expects the cur char to be the `{`
-<<<<<<< HEAD
     fn read_codepoint_escape(&mut self) -> Result<Option<char>, Diagnostic> {
-=======
-    fn read_codepoint_escape(&mut self) -> Result<char, Diagnostic<usize>> {
->>>>>>> 1fade2f7
         let start = self.cur + 1;
         self.read_hexnumber();
 
