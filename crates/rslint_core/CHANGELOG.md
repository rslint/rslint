--- conflicted
+++ resolved
@@ -5,15 +5,12 @@
 The format is based on [Keep a Changelog](https://keepachangelog.com/en/1.0.0/),
 
 ## [Unreleased]
-<<<<<<< HEAD
 
 ### Changed
 
 - Switched from codespan-reporting to a custom errors crate
-=======
 - Added "no-new-symbol" rule
 - Added "no-confusing-arrow" rule
->>>>>>> 0eb52aa4
 
 ### Added
 
