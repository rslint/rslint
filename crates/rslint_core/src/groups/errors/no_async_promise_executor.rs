--- conflicted
+++ resolved
@@ -57,11 +57,7 @@
                         "Don't use async functions for promise executors",
                     )
                     .primary(range, "")
-<<<<<<< HEAD
                     .footer_note("any errors thrown by the function will be lost");
-=======
-                    .note("note: any errors thrown by the function will be lost");
->>>>>>> 1fade2f7
 
                 ctx.add_err(err);
             }
